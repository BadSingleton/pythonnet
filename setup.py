--- conflicted
+++ resolved
@@ -4,28 +4,19 @@
 """
 from setuptools import setup, Extension
 from distutils.command.build_ext import build_ext
-from distutils.command.build_scripts import build_scripts
 from distutils.command.install_lib import install_lib
 from distutils.command.install_data import install_data
 from distutils.sysconfig import get_config_var
-from distutils.util import convert_path
-from distutils.dep_util import newer
-from distutils import log
 from platform import architecture
 from subprocess import Popen, CalledProcessError, PIPE, check_call
 from glob import glob
-<<<<<<< HEAD
-import stat
-=======
 import fnmatch
-import shutil
->>>>>>> eacdd4b6
 import sys
 import os
 
-CONFIG = "Release" # Release or Debug
+CONFIG = "Release"  # Release or Debug
 DEVTOOLS = "MsDev" if sys.platform == "win32" else "Mono"
-VERBOSITY = "minimal" # quiet, minimal, normal, detailed, diagnostic
+VERBOSITY = "minimal"  # quiet, minimal, normal, detailed, diagnostic
 PLATFORM = "x64" if architecture()[0] == "64bit" else "x86"
 
 
@@ -173,7 +164,6 @@
         if DEVTOOLS == "Mono":
             self._build_monoclr(ext)
 
-
     def _get_manifest(self, build_dir):
         if DEVTOOLS == "MsDev" and sys.version_info[:2] > (2,5):
             mt = _find_msbuild_tool("mt.exe", use_windows_sdk=True)
@@ -183,7 +173,6 @@
             check_call(" ".join(cmd), shell=False)
             return manifest
 
-
     def _build_monoclr(self, ext):
         mono_libs = _check_output("pkg-config --libs mono-2", shell=True)
         mono_cflags = _check_output("pkg-config --cflags mono-2", shell=True)
@@ -203,7 +192,6 @@
 
         build_ext.build_extension(self, clr_ext)
 
-
     def _install_packages(self):
         """install packages using nuget"""
         nuget = os.path.join("tools", "nuget", "nuget.exe")
@@ -252,30 +240,8 @@
                 self.data_files[i] = dest, data_files[1]
 
         return install_data.run(self)
- 
-
-<<<<<<< HEAD
-=======
-class PythonNET_BuildScripts(build_scripts):
-
-    def run(self):
-        build_scripts.finalize_options(self)
-
-        # fixup scripts to look in the build_ext output folder
-        if self.scripts:
-            build_ext = self.get_finalized_command("build_ext")
-            output_dir = os.path.dirname(build_ext.get_ext_fullpath("clr"))
-            scripts = []
-            for script in self.scripts:
-                if os.path.exists(os.path.join(output_dir, script)):
-                    script = os.path.join(output_dir, script)
-                scripts.append(script)
-            self.scripts = scripts
-
-        return build_scripts.run(self)
-
-
->>>>>>> eacdd4b6
+
+
 def _check_output(*popenargs, **kwargs):
     """subprocess.check_output from python 2.7.
     Added here to support building for earlier versions
@@ -332,14 +298,8 @@
         ],
         zip_safe=False,
         cmdclass={
-<<<<<<< HEAD
-            "build_ext": PythonNET_BuildExt,
-            "install_lib": PythonNET_InstallLib,
-=======
             "build_ext" : PythonNET_BuildExt,
-            "build_scripts" : PythonNET_BuildScripts,
             "install_lib" : PythonNET_InstallLib,
             "install_data": PythonNET_InstallData,
->>>>>>> eacdd4b6
         }
     )
