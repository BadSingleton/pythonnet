<<<<<<< HEAD
﻿<?xml version="1.0" encoding="utf-8"?>
<Project DefaultTargets="Build" xmlns="http://schemas.microsoft.com/developer/msbuild/2003" ToolsVersion="4.0">
  <PropertyGroup>
    <Configuration Condition=" '$(Configuration)' == '' ">Debug</Configuration>
    <Platform Condition=" '$(Platform)' == '' ">AnyCPU</Platform>
    <ProjectGuid>{4165C59D-2822-499F-A6DB-EACA4C331EB5}</ProjectGuid>
    <OutputType>Library</OutputType>
    <AssemblyName>Python.EmbeddingTest</AssemblyName>
    <RootNamespace>Python.EmbeddingTest</RootNamespace>
    <DocumentationFile>bin\Python.EmbeddingTest.xml</DocumentationFile>
    <OutputPath>bin\</OutputPath>
    <TargetFrameworkVersion>v4.0</TargetFrameworkVersion>
    <TargetFrameworkProfile />
    <NoWarn>1591</NoWarn>
    <SolutionDir Condition="$(SolutionDir) == '' Or $(SolutionDir) == '*Undefined*'">..\..\</SolutionDir>
    <PythonBuildDir Condition=" '$(PythonBuildDir)' == '' ">$(SolutionDir)\bin\</PythonBuildDir>
    <LangVersion>6</LangVersion>
    <RestorePackages>true</RestorePackages>
    <ErrorReport>prompt</ErrorReport>
  </PropertyGroup>
  <PropertyGroup Condition=" '$(Platform)' == 'x86'">
    <PlatformTarget>x86</PlatformTarget>
  </PropertyGroup>
  <PropertyGroup Condition=" '$(Platform)' == 'x64'">
    <PlatformTarget>x64</PlatformTarget>
  </PropertyGroup>
  <PropertyGroup Condition=" '$(Configuration)' == 'DebugMono'">
    <DebugSymbols>true</DebugSymbols>
    <DefineConstants Condition="'$(DefineConstants)' == ''">DEBUG;TRACE</DefineConstants>
    <DebugType>full</DebugType>
  </PropertyGroup>
  <PropertyGroup Condition=" '$(Configuration)' == 'ReleaseMono'">
    <DefineConstants Condition="'$(DefineConstants)' == ''">
    </DefineConstants>
    <Optimize>true</Optimize>
    <DebugType>pdbonly</DebugType>
  </PropertyGroup>
  <PropertyGroup Condition=" '$(Configuration)' == 'DebugWin'">
    <DebugSymbols>true</DebugSymbols>
    <DefineConstants Condition="'$(DefineConstants)' == ''">DEBUG;TRACE</DefineConstants>
    <DebugType>full</DebugType>
  </PropertyGroup>
  <PropertyGroup Condition=" '$(Configuration)' == 'ReleaseWin'">
    <DefineConstants Condition="'$(DefineConstants)' == ''">
    </DefineConstants>
    <Optimize>true</Optimize>
    <DebugType>pdbonly</DebugType>
  </PropertyGroup>
  <PropertyGroup Condition=" '$(Configuration)' == 'DebugMonoPY3'">
    <DebugSymbols>true</DebugSymbols>
    <DefineConstants Condition="'$(DefineConstants)' == ''">DEBUG;TRACE</DefineConstants>
    <DebugType>full</DebugType>
  </PropertyGroup>
  <PropertyGroup Condition=" '$(Configuration)' == 'ReleaseMonoPY3'">
    <DefineConstants Condition="'$(DefineConstants)' == ''">
    </DefineConstants>
    <Optimize>true</Optimize>
    <DebugType>pdbonly</DebugType>
  </PropertyGroup>
  <PropertyGroup Condition=" '$(Configuration)' == 'DebugWinPY3'">
    <DebugSymbols>true</DebugSymbols>
    <DefineConstants Condition="'$(DefineConstants)' == ''">DEBUG;TRACE</DefineConstants>
    <DebugType>full</DebugType>
  </PropertyGroup>
  <PropertyGroup Condition=" '$(Configuration)' == 'ReleaseWinPY3'">
    <DefineConstants Condition="'$(DefineConstants)' == ''">
    </DefineConstants>
    <Optimize>true</Optimize>
    <DebugType>pdbonly</DebugType>
  </PropertyGroup>
  <ItemGroup>
    <Reference Include="Microsoft.CSharp" />
    <Reference Include="nunit.framework, Version=3.7.1.0, Culture=neutral, PublicKeyToken=2638cd05610744eb, processorArchitecture=MSIL">
      <HintPath>..\..\packages\NUnit.3.7.1\lib\net40\nunit.framework.dll</HintPath>
    </Reference>
    <Reference Include="System" />
  </ItemGroup>
  <ItemGroup>
    <None Include="..\pythonnet.snk" />
    <None Include="packages.config" />
  </ItemGroup>
  <ItemGroup>
    <Compile Include="dynamic.cs" />
    <Compile Include="pyimport.cs" />
    <Compile Include="pyinitialize.cs" />
    <Compile Include="pyrunstring.cs" />
    <Compile Include="TestConverter.cs" />
    <Compile Include="TestCustomMarshal.cs" />
    <Compile Include="TestExample.cs" />
    <Compile Include="TestFinalizer.cs" />
    <Compile Include="TestPyAnsiString.cs" />
    <Compile Include="TestPyFloat.cs" />
    <Compile Include="TestPyInt.cs" />
    <Compile Include="TestPyList.cs" />
    <Compile Include="TestPyLong.cs" />
    <Compile Include="TestPyNumber.cs" />
    <Compile Include="TestPyObject.cs" />
    <Compile Include="TestPySequence.cs" />
    <Compile Include="TestPyString.cs" />
    <Compile Include="TestPythonException.cs" />
    <Compile Include="TestPythonEngineProperties.cs" />
    <Compile Include="TestPyTuple.cs" />
    <Compile Include="TestNamedArguments.cs" />
    <Compile Include="TestPyWith.cs" />
    <Compile Include="TestRuntime.cs" />
    <Compile Include="TestPyScope.cs" />
  </ItemGroup>
  <ItemGroup>
    <ProjectReference Include="..\runtime\Python.Runtime.csproj">
      <Project>{097B4AC0-74E9-4C58-BCF8-C69746EC8271}</Project>
      <Name>Python.Runtime</Name>
    </ProjectReference>
  </ItemGroup>
  <ItemGroup>
    <Service Include="{82A7F48D-3B50-4B1E-B82E-3ADA8210C358}" />
  </ItemGroup>
  <Import Project="$(MSBuildBinPath)\Microsoft.CSHARP.Targets" />
  <PropertyGroup>
    <TargetAssembly>$(TargetPath)</TargetAssembly>
    <TargetAssemblyPdb>$(TargetDir)$(TargetName).pdb</TargetAssemblyPdb>
  </PropertyGroup>
  <Target Name="AfterBuild">
    <Copy SourceFiles="$(TargetAssembly)" DestinationFolder="$(PythonBuildDir)" />
    <!--Copy SourceFiles="$(TargetAssemblyPdb)" Condition="Exists('$(TargetAssemblyPdb)')" DestinationFolder="$(PythonBuildDir)" /-->
  </Target>
=======
﻿<?xml version="1.0" encoding="utf-8"?>
<Project DefaultTargets="Build" xmlns="http://schemas.microsoft.com/developer/msbuild/2003" ToolsVersion="4.0">
  <PropertyGroup>
    <Configuration Condition=" '$(Configuration)' == '' ">Debug</Configuration>
    <Platform Condition=" '$(Platform)' == '' ">AnyCPU</Platform>
    <ProjectGuid>{4165C59D-2822-499F-A6DB-EACA4C331EB5}</ProjectGuid>
    <OutputType>Library</OutputType>
    <AssemblyName>Python.EmbeddingTest</AssemblyName>
    <RootNamespace>Python.EmbeddingTest</RootNamespace>
    <DocumentationFile>bin\Python.EmbeddingTest.xml</DocumentationFile>
    <OutputPath>bin\</OutputPath>
    <TargetFrameworkVersion>v4.0</TargetFrameworkVersion>
    <TargetFrameworkProfile />
    <NoWarn>1591</NoWarn>
    <SolutionDir Condition="$(SolutionDir) == '' Or $(SolutionDir) == '*Undefined*'">..\..\</SolutionDir>
    <PythonBuildDir Condition=" '$(PythonBuildDir)' == '' ">$(SolutionDir)\bin\</PythonBuildDir>
    <LangVersion>6</LangVersion>
    <RestorePackages>true</RestorePackages>
    <ErrorReport>prompt</ErrorReport>
  </PropertyGroup>
  <PropertyGroup Condition=" '$(Platform)' == 'x86'">
    <PlatformTarget>x86</PlatformTarget>
  </PropertyGroup>
  <PropertyGroup Condition=" '$(Platform)' == 'x64'">
    <PlatformTarget>x64</PlatformTarget>
  </PropertyGroup>
  <PropertyGroup Condition=" '$(Configuration)' == 'DebugMono'">
    <DebugSymbols>true</DebugSymbols>
    <DefineConstants Condition="'$(DefineConstants)' == ''">DEBUG;TRACE</DefineConstants>
    <DebugType>full</DebugType>
  </PropertyGroup>
  <PropertyGroup Condition=" '$(Configuration)' == 'ReleaseMono'">
    <DefineConstants Condition="'$(DefineConstants)' == ''">
    </DefineConstants>
    <Optimize>true</Optimize>
    <DebugType>pdbonly</DebugType>
  </PropertyGroup>
  <PropertyGroup Condition=" '$(Configuration)' == 'DebugWin'">
    <DebugSymbols>true</DebugSymbols>
    <DefineConstants Condition="'$(DefineConstants)' == ''">DEBUG;TRACE</DefineConstants>
    <DebugType>full</DebugType>
  </PropertyGroup>
  <PropertyGroup Condition=" '$(Configuration)' == 'ReleaseWin'">
    <DefineConstants Condition="'$(DefineConstants)' == ''">
    </DefineConstants>
    <Optimize>true</Optimize>
    <DebugType>pdbonly</DebugType>
  </PropertyGroup>
  <PropertyGroup Condition=" '$(Configuration)' == 'DebugMonoPY3'">
    <DebugSymbols>true</DebugSymbols>
    <DefineConstants Condition="'$(DefineConstants)' == ''">DEBUG;TRACE</DefineConstants>
    <DebugType>full</DebugType>
  </PropertyGroup>
  <PropertyGroup Condition=" '$(Configuration)' == 'ReleaseMonoPY3'">
    <DefineConstants Condition="'$(DefineConstants)' == ''">
    </DefineConstants>
    <Optimize>true</Optimize>
    <DebugType>pdbonly</DebugType>
  </PropertyGroup>
  <PropertyGroup Condition=" '$(Configuration)' == 'DebugWinPY3'">
    <DebugSymbols>true</DebugSymbols>
    <DefineConstants Condition="'$(DefineConstants)' == ''">DEBUG;TRACE</DefineConstants>
    <DebugType>full</DebugType>
  </PropertyGroup>
  <PropertyGroup Condition=" '$(Configuration)' == 'ReleaseWinPY3'">
    <DefineConstants Condition="'$(DefineConstants)' == ''">
    </DefineConstants>
    <Optimize>true</Optimize>
    <DebugType>pdbonly</DebugType>
  </PropertyGroup>
  <ItemGroup>
    <Reference Include="Microsoft.CSharp" />
    <Reference Include="nunit.framework, Version=3.7.1.0, Culture=neutral, PublicKeyToken=2638cd05610744eb, processorArchitecture=MSIL">
      <HintPath>..\..\packages\NUnit.3.7.1\lib\net40\nunit.framework.dll</HintPath>
    </Reference>
    <Reference Include="System" />
  </ItemGroup>
  <ItemGroup>
    <None Include="..\pythonnet.snk" />
    <None Include="packages.config" />
  </ItemGroup>
  <ItemGroup>
    <Compile Include="dynamic.cs" />
    <Compile Include="pyimport.cs" />
    <Compile Include="pyinitialize.cs" />
    <Compile Include="pyrunstring.cs" />
    <Compile Include="TestConverter.cs" />
    <Compile Include="TestCustomMarshal.cs" />
    <Compile Include="TestDomainReload.cs" />
    <Compile Include="TestExample.cs" />
    <Compile Include="TestPyAnsiString.cs" />
    <Compile Include="TestPyFloat.cs" />
    <Compile Include="TestPyInt.cs" />
    <Compile Include="TestPyList.cs" />
    <Compile Include="TestPyLong.cs" />
    <Compile Include="TestPyNumber.cs" />
    <Compile Include="TestPyObject.cs" />
    <Compile Include="TestPySequence.cs" />
    <Compile Include="TestPyString.cs" />
    <Compile Include="TestPythonException.cs" />
    <Compile Include="TestPythonEngineProperties.cs" />
    <Compile Include="TestPyTuple.cs" />
    <Compile Include="TestNamedArguments.cs" />
    <Compile Include="TestPyWith.cs" />
    <Compile Include="TestRuntime.cs" />
    <Compile Include="TestPyScope.cs" />
    <Compile Include="TestTypeManager.cs" />
  </ItemGroup>
  <ItemGroup>
    <ProjectReference Include="..\runtime\Python.Runtime.csproj">
      <Project>{097B4AC0-74E9-4C58-BCF8-C69746EC8271}</Project>
      <Name>Python.Runtime</Name>
    </ProjectReference>
  </ItemGroup>
  <ItemGroup>
    <Service Include="{82A7F48D-3B50-4B1E-B82E-3ADA8210C358}" />
  </ItemGroup>
  <Import Project="$(MSBuildBinPath)\Microsoft.CSHARP.Targets" />
  <PropertyGroup>
    <TargetAssembly>$(TargetPath)</TargetAssembly>
    <TargetAssemblyPdb>$(TargetDir)$(TargetName).pdb</TargetAssemblyPdb>
  </PropertyGroup>
  <Target Name="AfterBuild">
    <Copy SourceFiles="$(TargetAssembly)" DestinationFolder="$(PythonBuildDir)" />
    <!--Copy SourceFiles="$(TargetAssemblyPdb)" Condition="Exists('$(TargetAssemblyPdb)')" DestinationFolder="$(PythonBuildDir)" /-->
  </Target>
>>>>>>> 08344b7f
</Project><|MERGE_RESOLUTION|>--- conflicted
+++ resolved
@@ -1,130 +1,3 @@
-<<<<<<< HEAD
-﻿<?xml version="1.0" encoding="utf-8"?>
-<Project DefaultTargets="Build" xmlns="http://schemas.microsoft.com/developer/msbuild/2003" ToolsVersion="4.0">
-  <PropertyGroup>
-    <Configuration Condition=" '$(Configuration)' == '' ">Debug</Configuration>
-    <Platform Condition=" '$(Platform)' == '' ">AnyCPU</Platform>
-    <ProjectGuid>{4165C59D-2822-499F-A6DB-EACA4C331EB5}</ProjectGuid>
-    <OutputType>Library</OutputType>
-    <AssemblyName>Python.EmbeddingTest</AssemblyName>
-    <RootNamespace>Python.EmbeddingTest</RootNamespace>
-    <DocumentationFile>bin\Python.EmbeddingTest.xml</DocumentationFile>
-    <OutputPath>bin\</OutputPath>
-    <TargetFrameworkVersion>v4.0</TargetFrameworkVersion>
-    <TargetFrameworkProfile />
-    <NoWarn>1591</NoWarn>
-    <SolutionDir Condition="$(SolutionDir) == '' Or $(SolutionDir) == '*Undefined*'">..\..\</SolutionDir>
-    <PythonBuildDir Condition=" '$(PythonBuildDir)' == '' ">$(SolutionDir)\bin\</PythonBuildDir>
-    <LangVersion>6</LangVersion>
-    <RestorePackages>true</RestorePackages>
-    <ErrorReport>prompt</ErrorReport>
-  </PropertyGroup>
-  <PropertyGroup Condition=" '$(Platform)' == 'x86'">
-    <PlatformTarget>x86</PlatformTarget>
-  </PropertyGroup>
-  <PropertyGroup Condition=" '$(Platform)' == 'x64'">
-    <PlatformTarget>x64</PlatformTarget>
-  </PropertyGroup>
-  <PropertyGroup Condition=" '$(Configuration)' == 'DebugMono'">
-    <DebugSymbols>true</DebugSymbols>
-    <DefineConstants Condition="'$(DefineConstants)' == ''">DEBUG;TRACE</DefineConstants>
-    <DebugType>full</DebugType>
-  </PropertyGroup>
-  <PropertyGroup Condition=" '$(Configuration)' == 'ReleaseMono'">
-    <DefineConstants Condition="'$(DefineConstants)' == ''">
-    </DefineConstants>
-    <Optimize>true</Optimize>
-    <DebugType>pdbonly</DebugType>
-  </PropertyGroup>
-  <PropertyGroup Condition=" '$(Configuration)' == 'DebugWin'">
-    <DebugSymbols>true</DebugSymbols>
-    <DefineConstants Condition="'$(DefineConstants)' == ''">DEBUG;TRACE</DefineConstants>
-    <DebugType>full</DebugType>
-  </PropertyGroup>
-  <PropertyGroup Condition=" '$(Configuration)' == 'ReleaseWin'">
-    <DefineConstants Condition="'$(DefineConstants)' == ''">
-    </DefineConstants>
-    <Optimize>true</Optimize>
-    <DebugType>pdbonly</DebugType>
-  </PropertyGroup>
-  <PropertyGroup Condition=" '$(Configuration)' == 'DebugMonoPY3'">
-    <DebugSymbols>true</DebugSymbols>
-    <DefineConstants Condition="'$(DefineConstants)' == ''">DEBUG;TRACE</DefineConstants>
-    <DebugType>full</DebugType>
-  </PropertyGroup>
-  <PropertyGroup Condition=" '$(Configuration)' == 'ReleaseMonoPY3'">
-    <DefineConstants Condition="'$(DefineConstants)' == ''">
-    </DefineConstants>
-    <Optimize>true</Optimize>
-    <DebugType>pdbonly</DebugType>
-  </PropertyGroup>
-  <PropertyGroup Condition=" '$(Configuration)' == 'DebugWinPY3'">
-    <DebugSymbols>true</DebugSymbols>
-    <DefineConstants Condition="'$(DefineConstants)' == ''">DEBUG;TRACE</DefineConstants>
-    <DebugType>full</DebugType>
-  </PropertyGroup>
-  <PropertyGroup Condition=" '$(Configuration)' == 'ReleaseWinPY3'">
-    <DefineConstants Condition="'$(DefineConstants)' == ''">
-    </DefineConstants>
-    <Optimize>true</Optimize>
-    <DebugType>pdbonly</DebugType>
-  </PropertyGroup>
-  <ItemGroup>
-    <Reference Include="Microsoft.CSharp" />
-    <Reference Include="nunit.framework, Version=3.7.1.0, Culture=neutral, PublicKeyToken=2638cd05610744eb, processorArchitecture=MSIL">
-      <HintPath>..\..\packages\NUnit.3.7.1\lib\net40\nunit.framework.dll</HintPath>
-    </Reference>
-    <Reference Include="System" />
-  </ItemGroup>
-  <ItemGroup>
-    <None Include="..\pythonnet.snk" />
-    <None Include="packages.config" />
-  </ItemGroup>
-  <ItemGroup>
-    <Compile Include="dynamic.cs" />
-    <Compile Include="pyimport.cs" />
-    <Compile Include="pyinitialize.cs" />
-    <Compile Include="pyrunstring.cs" />
-    <Compile Include="TestConverter.cs" />
-    <Compile Include="TestCustomMarshal.cs" />
-    <Compile Include="TestExample.cs" />
-    <Compile Include="TestFinalizer.cs" />
-    <Compile Include="TestPyAnsiString.cs" />
-    <Compile Include="TestPyFloat.cs" />
-    <Compile Include="TestPyInt.cs" />
-    <Compile Include="TestPyList.cs" />
-    <Compile Include="TestPyLong.cs" />
-    <Compile Include="TestPyNumber.cs" />
-    <Compile Include="TestPyObject.cs" />
-    <Compile Include="TestPySequence.cs" />
-    <Compile Include="TestPyString.cs" />
-    <Compile Include="TestPythonException.cs" />
-    <Compile Include="TestPythonEngineProperties.cs" />
-    <Compile Include="TestPyTuple.cs" />
-    <Compile Include="TestNamedArguments.cs" />
-    <Compile Include="TestPyWith.cs" />
-    <Compile Include="TestRuntime.cs" />
-    <Compile Include="TestPyScope.cs" />
-  </ItemGroup>
-  <ItemGroup>
-    <ProjectReference Include="..\runtime\Python.Runtime.csproj">
-      <Project>{097B4AC0-74E9-4C58-BCF8-C69746EC8271}</Project>
-      <Name>Python.Runtime</Name>
-    </ProjectReference>
-  </ItemGroup>
-  <ItemGroup>
-    <Service Include="{82A7F48D-3B50-4B1E-B82E-3ADA8210C358}" />
-  </ItemGroup>
-  <Import Project="$(MSBuildBinPath)\Microsoft.CSHARP.Targets" />
-  <PropertyGroup>
-    <TargetAssembly>$(TargetPath)</TargetAssembly>
-    <TargetAssemblyPdb>$(TargetDir)$(TargetName).pdb</TargetAssemblyPdb>
-  </PropertyGroup>
-  <Target Name="AfterBuild">
-    <Copy SourceFiles="$(TargetAssembly)" DestinationFolder="$(PythonBuildDir)" />
-    <!--Copy SourceFiles="$(TargetAssemblyPdb)" Condition="Exists('$(TargetAssemblyPdb)')" DestinationFolder="$(PythonBuildDir)" /-->
-  </Target>
-=======
 ﻿<?xml version="1.0" encoding="utf-8"?>
 <Project DefaultTargets="Build" xmlns="http://schemas.microsoft.com/developer/msbuild/2003" ToolsVersion="4.0">
   <PropertyGroup>
@@ -215,6 +88,7 @@
     <Compile Include="TestCustomMarshal.cs" />
     <Compile Include="TestDomainReload.cs" />
     <Compile Include="TestExample.cs" />
+    <Compile Include="TestFinalizer.cs" />
     <Compile Include="TestPyAnsiString.cs" />
     <Compile Include="TestPyFloat.cs" />
     <Compile Include="TestPyInt.cs" />
@@ -251,5 +125,4 @@
     <Copy SourceFiles="$(TargetAssembly)" DestinationFolder="$(PythonBuildDir)" />
     <!--Copy SourceFiles="$(TargetAssemblyPdb)" Condition="Exists('$(TargetAssemblyPdb)')" DestinationFolder="$(PythonBuildDir)" /-->
   </Target>
->>>>>>> 08344b7f
 </Project>