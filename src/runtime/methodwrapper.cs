using System;

namespace Python.Runtime
{
    /// <summary>
    /// A MethodWrapper wraps a static method of a managed type,
    /// making it callable by Python as a PyCFunction object. This is
    /// currently used mainly to implement special cases like the CLR
    /// import hook.
    /// </summary>
    internal class MethodWrapper
    {
        public IntPtr mdef;
        public IntPtr ptr;
<<<<<<< HEAD
        private ThunkInfo thunk;
=======
        private bool _disposed = false;

        private ThunkInfo _thunk;
>>>>>>> 4e5fbe04

        public MethodWrapper(Type type, string name, string funcType = null)
        {
            // Turn the managed method into a function pointer

<<<<<<< HEAD
            thunk = Interop.GetThunk(type.GetMethod(name), funcType);
=======
            _thunk = Interop.GetThunk(type.GetMethod(name), funcType);
>>>>>>> 4e5fbe04

            // Allocate and initialize a PyMethodDef structure to represent
            // the managed method, then create a PyCFunction.

            mdef = Runtime.PyMem_Malloc(4 * IntPtr.Size);
<<<<<<< HEAD
            TypeManager.WriteMethodDef(mdef, name, thunk.Address, 0x0003);
=======
            TypeManager.WriteMethodDef(mdef, name, _thunk.Address, 0x0003);
>>>>>>> 4e5fbe04
            ptr = Runtime.PyCFunction_NewEx(mdef, IntPtr.Zero, IntPtr.Zero);
        }

        public IntPtr Call(IntPtr args, IntPtr kw)
        {
            return Runtime.PyCFunction_Call(ptr, args, kw);
        }

        public void Release()
        {
            if (_disposed)
            {
                return;
            }
            _disposed = true;
            bool freeDef = Runtime.Refcount(ptr) == 1;
            Runtime.XDecref(ptr);
            if (freeDef && mdef != IntPtr.Zero)
            {
                Runtime.PyMem_Free(mdef);
                mdef = IntPtr.Zero;
            }
        }
    }
}<|MERGE_RESOLUTION|>--- conflicted
+++ resolved
@@ -12,33 +12,21 @@
     {
         public IntPtr mdef;
         public IntPtr ptr;
-<<<<<<< HEAD
-        private ThunkInfo thunk;
-=======
         private bool _disposed = false;
 
         private ThunkInfo _thunk;
->>>>>>> 4e5fbe04
 
         public MethodWrapper(Type type, string name, string funcType = null)
         {
             // Turn the managed method into a function pointer
 
-<<<<<<< HEAD
-            thunk = Interop.GetThunk(type.GetMethod(name), funcType);
-=======
             _thunk = Interop.GetThunk(type.GetMethod(name), funcType);
->>>>>>> 4e5fbe04
 
             // Allocate and initialize a PyMethodDef structure to represent
             // the managed method, then create a PyCFunction.
 
             mdef = Runtime.PyMem_Malloc(4 * IntPtr.Size);
-<<<<<<< HEAD
-            TypeManager.WriteMethodDef(mdef, name, thunk.Address, 0x0003);
-=======
             TypeManager.WriteMethodDef(mdef, name, _thunk.Address, 0x0003);
->>>>>>> 4e5fbe04
             ptr = Runtime.PyCFunction_NewEx(mdef, IntPtr.Zero, IntPtr.Zero);
         }
 
