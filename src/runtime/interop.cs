--- conflicted
+++ resolved
@@ -462,15 +462,10 @@
                 return ThunkInfo.Empty;
             }
             Delegate d = Delegate.CreateDelegate(dt, method);
-<<<<<<< HEAD
-            IntPtr fp = Marshal.GetFunctionPointerForDelegate(d);
-            return new ThunkInfo(d, fp);
-=======
             var info = new ThunkInfo(d);
             // TODO: remove keepAlive when #958 merged, let the lifecycle of ThunkInfo transfer to caller.
             keepAlive.Add(info);
             return info;
->>>>>>> 4e5fbe04
         }
 
         [UnmanagedFunctionPointer(CallingConvention.Cdecl)]
@@ -525,30 +520,6 @@
         }
     }
 
-<<<<<<< HEAD
-    internal struct ThunkInfo
-    {
-        public Delegate Target;
-        public IntPtr Address;
-
-        public static readonly ThunkInfo Empty = new ThunkInfo(null, IntPtr.Zero);
-
-        public ThunkInfo(Delegate target, IntPtr addr)
-        {
-            Target = target;
-            Address = addr;
-        }
-    }
-    
-    [StructLayout(LayoutKind.Sequential, CharSet = CharSet.Ansi)]
-    struct PyMethodDef
-    {
-        public IntPtr ml_name;
-        public IntPtr ml_meth;
-        public int ml_flags;
-        public IntPtr ml_doc;
-    }
-=======
     internal class ThunkInfo
     {
         public readonly Delegate Target;
@@ -566,5 +537,4 @@
             Address = Marshal.GetFunctionPointerForDelegate(target);
         }
     }
->>>>>>> 4e5fbe04
 }