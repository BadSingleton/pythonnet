--- conflicted
+++ resolved
@@ -230,11 +230,7 @@
 
         static void InitializeSlot(IntPtr type, int slotOffset, MethodInfo method)
         {
-<<<<<<< HEAD
-            ThunkInfo thunk = Interop.GetThunk(method);
-=======
             var thunk = Interop.GetThunk(method);
->>>>>>> 4e5fbe04
             Marshal.WriteIntPtr(type, slotOffset, thunk.Address);
         }
 
@@ -394,7 +390,6 @@
             IntPtr mdef = Runtime.PyMem_Malloc(3 * 4 * IntPtr.Size);
             Debug.Assert(4 * IntPtr.Size == Marshal.SizeOf(typeof(PyMethodDef)));
             IntPtr mdefStart = mdef;
-<<<<<<< HEAD
             ThunkInfo thunk = Interop.GetThunk(typeof(MetaType).GetMethod("__instancecheck__"), "BinaryFunc");
             slotsHolder.KeeapAlive(thunk.Target);
 
@@ -437,20 +432,6 @@
                 mdef,
                 "__subclasscheck__",
                 thunk.Address
-=======
-            ThunkInfo thunkInfo = Interop.GetThunk(typeof(MetaType).GetMethod("__instancecheck__"), "BinaryFunc");
-            mdef = WriteMethodDef(
-                mdef,
-                "__instancecheck__",
-                thunkInfo.Address
-            );
-
-            thunkInfo = Interop.GetThunk(typeof(MetaType).GetMethod("__subclasscheck__"), "BinaryFunc");
-            mdef = WriteMethodDef(
-                mdef,
-                "__subclasscheck__",
-                thunkInfo.Address
->>>>>>> 4e5fbe04
             );
 
             // FIXME: mdef is not used
@@ -828,12 +809,8 @@
                         continue;
                     }
 
-<<<<<<< HEAD
-                    InitializeSlot(type, Interop.GetThunk(method), name, slotsHolder);
-=======
                     var thunkInfo = Interop.GetThunk(method);
                     InitializeSlot(type, thunkInfo.Address, name);
->>>>>>> 4e5fbe04
 
                     seen.Add(name);
                 }
@@ -851,12 +828,9 @@
             // These have to be defined, though, so by default we fill these with
             // static C# functions from this class.
 
-<<<<<<< HEAD
-=======
             var ret0 = Interop.GetThunk(((Func<IntPtr, int>)Return0).Method).Address;
             var ret1 = Interop.GetThunk(((Func<IntPtr, int>)Return1).Method).Address;
 
->>>>>>> 4e5fbe04
             if (native != null)
             {
                 // If we want to support domain reload, the C# implementation
